--- conflicted
+++ resolved
@@ -28,15 +28,5 @@
 echo "Collecting static files..."
 python manage.py collectstatic --noinput
 
-<<<<<<< HEAD
 echo "Starting Daphne ASGI server..."
-exec daphne -b 0.0.0.0 -p 8002 patient_service.asgi:application
-=======
-# Collect static files
-echo "Collecting static files..."
-python manage.py collectstatic --noinput
-
-# Start the server
-echo "Starting server..."
-exec "$@"
->>>>>>> 8a53fbe5
+exec daphne -b 0.0.0.0 -p 8002 patient_service.asgi:application